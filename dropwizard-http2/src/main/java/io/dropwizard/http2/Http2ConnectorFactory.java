package io.dropwizard.http2;

import com.codahale.metrics.MetricRegistry;
import com.fasterxml.jackson.annotation.JsonProperty;
import com.fasterxml.jackson.annotation.JsonTypeName;
import io.dropwizard.jetty.HttpsConnectorFactory;
import io.dropwizard.jetty.SslReload;
import io.dropwizard.metrics.jetty11.InstrumentedConnectionFactory;
import org.eclipse.jetty.alpn.server.ALPNServerConnectionFactory;
import org.eclipse.jetty.http2.server.HTTP2ServerConnectionFactory;
import org.eclipse.jetty.server.Connector;
import org.eclipse.jetty.server.HttpConfiguration;
import org.eclipse.jetty.server.HttpConnectionFactory;
import org.eclipse.jetty.server.NegotiatingServerConnectionFactory;
import org.eclipse.jetty.server.Server;
import org.eclipse.jetty.server.SslConnectionFactory;
import org.eclipse.jetty.util.ssl.SslContextFactory;
import org.eclipse.jetty.util.thread.ScheduledExecutorScheduler;
import org.eclipse.jetty.util.thread.ThreadPool;

import javax.annotation.Nullable;
import jakarta.validation.constraints.Max;
import jakarta.validation.constraints.Min;
import java.util.Arrays;
import java.util.Collections;

/**
 * Builds HTTP/2 over TLS (h2) connectors.
 * <p/>
 * <b>Configuration Parameters:</b>
 * <table>
 *     <tr>
 *         <td>Name</td>
 *         <td>Default</td>
 *         <td>Description</td>
 *     </tr>
 *     <tr>
 *         <td>{@code maxConcurrentStreams}</td>
 *         <td>1024</td>
 *         <td>
 *             The maximum number of concurrently open streams allowed on a single HTTP/2 connection.
 *             Larger values increase parallelism, but cost a memory commitment.
 *         </td>
 *     </tr>
 *     <tr>
 *         <td>{@code initialStreamRecvWindow}</td>
 *         <td>65535</td>
 *         <td>
 *             The initial flow control window size for a new stream. Larger values may allow greater throughput,
 *             but also risk head of line blocking if TCP/IP flow control is triggered.
 *         </td>
 *     </tr>
 * </table>
 * <p/>
 * For more configuration parameters, see {@link HttpsConnectorFactory}.
 *
 * @see HttpsConnectorFactory
 */
@JsonTypeName("h2")
public class Http2ConnectorFactory extends HttpsConnectorFactory {
    private static final String HTTP2_DEFAULT_CIPHER = "TLS_ECDHE_RSA_WITH_AES_128_GCM_SHA256";

    @Min(100)
    @Max(Integer.MAX_VALUE)
    private int maxConcurrentStreams = 1024;

    @Min(1)
    @Max(Integer.MAX_VALUE)
    private int initialStreamRecvWindow = 65535;

    @JsonProperty
    public int getMaxConcurrentStreams() {
        return maxConcurrentStreams;
    }

    @JsonProperty
    public void setMaxConcurrentStreams(int maxConcurrentStreams) {
        this.maxConcurrentStreams = maxConcurrentStreams;
    }

    @JsonProperty
    public int getInitialStreamRecvWindow() {
        return initialStreamRecvWindow;
    }

    @JsonProperty
    public void setInitialStreamRecvWindow(int initialStreamRecvWindow) {
        this.initialStreamRecvWindow = initialStreamRecvWindow;
    }

    @Override
    public Connector build(Server server, MetricRegistry metrics, String name, @Nullable ThreadPool threadPool) {
        // HTTP/2 requires that a server MUST support TLSv1.2 or higher and TLS_ECDHE_RSA_WITH_AES_128_GCM_SHA256 cipher
        // See https://datatracker.ietf.org/doc/html/rfc7540#section-9.2
        setSupportedProtocols(Arrays.asList("TLSv1.3", "TLSv1.2"));
        checkSupportedCipherSuites();

        // Setup connection factories
        final HttpConfiguration httpConfig = buildHttpConfiguration();
        final HttpConnectionFactory http1 = buildHttpConnectionFactory(httpConfig);
        final HTTP2ServerConnectionFactory http2 = new HTTP2ServerConnectionFactory(httpConfig);
        http2.setMaxConcurrentStreams(maxConcurrentStreams);
        http2.setInitialStreamRecvWindow(initialStreamRecvWindow);

        final NegotiatingServerConnectionFactory alpn = new ALPNServerConnectionFactory();
        alpn.setDefaultProtocol("http/1.1"); // Speak HTTP 1.1 over TLS if negotiation fails

<<<<<<< HEAD
        final SslContextFactory.Server sslContextFactory = configureSslContextFactory(new SslContextFactory.Server());
        sslContextFactory.addEventListener(logSslInfoOnStart(sslContextFactory));
=======
        final SslContextFactory sslContextFactory = configureSslContextFactory(new SslContextFactory.Server());
        sslContextFactory.addLifeCycleListener(logSslParameters(sslContextFactory));
>>>>>>> 8f8637c3
        server.addBean(sslContextFactory);
        server.addBean(new SslReload(sslContextFactory, this::configureSslContextFactory));

        // We should use ALPN as a negotiation protocol. Old clients that don't support it will be served
        // via HTTPS. New clients, however, that want to use HTTP/2 will use TLS with ALPN extension.
        // If negotiation succeeds, the client and server switch to HTTP/2 protocol.
        final SslConnectionFactory sslConnectionFactory = new SslConnectionFactory(sslContextFactory, "alpn");

        return buildConnector(server, new ScheduledExecutorScheduler(), buildBufferPool(), name, threadPool,
            new InstrumentedConnectionFactory(sslConnectionFactory, metrics.timer(httpConnections())),
            alpn, http2, http1);
    }

    void checkSupportedCipherSuites() {
        if (getSupportedCipherSuites() == null) {
            setSupportedCipherSuites(Collections.singletonList(HTTP2_DEFAULT_CIPHER));
        } else if (!getSupportedCipherSuites().contains(HTTP2_DEFAULT_CIPHER)) {
            throw new IllegalArgumentException("HTTP/2 server configuration must include cipher: " + HTTP2_DEFAULT_CIPHER);
        }
    }
}<|MERGE_RESOLUTION|>--- conflicted
+++ resolved
@@ -105,13 +105,8 @@
         final NegotiatingServerConnectionFactory alpn = new ALPNServerConnectionFactory();
         alpn.setDefaultProtocol("http/1.1"); // Speak HTTP 1.1 over TLS if negotiation fails
 
-<<<<<<< HEAD
         final SslContextFactory.Server sslContextFactory = configureSslContextFactory(new SslContextFactory.Server());
-        sslContextFactory.addEventListener(logSslInfoOnStart(sslContextFactory));
-=======
-        final SslContextFactory sslContextFactory = configureSslContextFactory(new SslContextFactory.Server());
-        sslContextFactory.addLifeCycleListener(logSslParameters(sslContextFactory));
->>>>>>> 8f8637c3
+        sslContextFactory.addEventListener(logSslParameters(sslContextFactory));
         server.addBean(sslContextFactory);
         server.addBean(new SslReload(sslContextFactory, this::configureSslContextFactory));
 
