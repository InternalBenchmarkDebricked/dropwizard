--- conflicted
+++ resolved
@@ -4,7 +4,6 @@
 import com.example.helloworld.db.PersonDAO;
 import com.example.helloworld.views.PersonView;
 import com.google.common.base.Optional;
-
 import io.dropwizard.hibernate.UnitOfWork;
 import io.dropwizard.jersey.params.LongParam;
 
@@ -31,17 +30,6 @@
         return findSafely(personId.get());
     }
 
-<<<<<<< HEAD
-    private Person findSafely(long personId) {
-        final Optional<Person> person = peopleDAO.findById(personId);
-        if (!person.isPresent()) {
-            throw new NotFoundException("No such user.");
-        }
-        return person.get();
-    }
-
-=======
->>>>>>> a8ba1e79
     @GET
     @Path("/view_freemarker")
     @UnitOfWork
