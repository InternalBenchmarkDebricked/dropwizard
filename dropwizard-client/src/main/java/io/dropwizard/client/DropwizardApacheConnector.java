package io.dropwizard.client;

import com.google.common.base.Optional;
import com.google.common.collect.Lists;
import com.google.common.util.concurrent.MoreExecutors;
import org.apache.http.Header;
import org.apache.http.HttpEntity;
import org.apache.http.HttpHeaders;
import org.apache.http.StatusLine;
import org.apache.http.client.config.RequestConfig;
import org.apache.http.client.methods.CloseableHttpResponse;
import org.apache.http.client.methods.HttpUriRequest;
import org.apache.http.client.methods.RequestBuilder;
import org.apache.http.entity.AbstractHttpEntity;
import org.apache.http.impl.client.CloseableHttpClient;
import org.apache.http.util.VersionInfo;
import org.glassfish.jersey.apache.connector.LocalizationMessages;
import org.glassfish.jersey.client.ClientProperties;
import org.glassfish.jersey.client.ClientRequest;
import org.glassfish.jersey.client.ClientResponse;
import org.glassfish.jersey.client.spi.AsyncConnectorCallback;
import org.glassfish.jersey.client.spi.Connector;
import org.glassfish.jersey.message.internal.OutboundMessageContext;
import org.glassfish.jersey.message.internal.Statuses;

import javax.ws.rs.ProcessingException;
import javax.ws.rs.core.Response;
import java.io.ByteArrayInputStream;
import java.io.ByteArrayOutputStream;
import java.io.IOException;
import java.io.InputStream;
import java.io.OutputStream;
import java.util.List;
import java.util.concurrent.Future;

import static com.google.common.base.MoreObjects.firstNonNull;

/**
 * Dropwizard Apache Connector.
 * <p>
 * It's a custom version of Jersey's {@link org.glassfish.jersey.client.spi.Connector}
 * that uses Apache's {@link org.apache.http.client.HttpClient}
 * as an HTTP transport implementation.
 * </p>
 * <p>
 * It uses a pre-configured HTTP client by {@link io.dropwizard.client.HttpClientBuilder}
 * rather then creates a client from the Jersey configuration.
 * </p>
 * <p>
 * This approach affords to use the extended configuration of
 * the Apache HttpClient in Dropwizard with a fluent interface
 * of JerseyClient.
 * </p>
 */
public class DropwizardApacheConnector implements Connector {

    private static final String APACHE_HTTP_CLIENT_VERSION = VersionInfo.loadVersionInfo
        ("org.apache.http.client", DropwizardApacheConnector.class.getClassLoader())
            .getRelease();

    /**
     * Actual HTTP client
     */
    private final CloseableHttpClient client;
    /**
     * Default HttpUriRequestConfig
     */
    private final RequestConfig defaultRequestConfig;

    /**
     * Should a chunked encoding be used in POST requests
     */
    private final boolean chunkedEncodingEnabled;

    public DropwizardApacheConnector(CloseableHttpClient client, RequestConfig defaultRequestConfig, boolean chunkedEncodingEnabled) {
        this.client = client;
        this.defaultRequestConfig = defaultRequestConfig;
        this.chunkedEncodingEnabled = chunkedEncodingEnabled;
    }

    /**
     * {@inheritDoc}
     */
    @Override
    public ClientResponse apply(ClientRequest jerseyRequest) throws ProcessingException {
        try {
            final HttpUriRequest apacheRequest = buildApacheRequest(jerseyRequest);
            final CloseableHttpResponse apacheResponse = client.execute(apacheRequest);

            final StatusLine statusLine = apacheResponse.getStatusLine();
            final Response.StatusType status = Statuses.from(statusLine.getStatusCode(),
                    firstNonNull(statusLine.getReasonPhrase(), ""));

            final ClientResponse jerseyResponse = new ClientResponse(status, jerseyRequest);
            for (Header header : apacheResponse.getAllHeaders()) {
                final List<String> headerValues = jerseyResponse.getHeaders().get(header.getName());
                if (headerValues == null) {
                    jerseyResponse.getHeaders().put(header.getName(), Lists.newArrayList(header.getValue()));
                } else {
                    headerValues.add(header.getValue());
                }
            }

            final HttpEntity httpEntity = apacheResponse.getEntity();
            jerseyResponse.setEntityStream(httpEntity != null ? httpEntity.getContent() :
                    new ByteArrayInputStream(new byte[0]));

            return jerseyResponse;
        } catch (Exception e) {
            throw new ProcessingException(e);
        }
    }

    /**
     * Build a new Apache's {@link org.apache.http.client.methods.HttpUriRequest}
     * from Jersey's {@link org.glassfish.jersey.client.ClientRequest}
     * <p>
     * Convert a method, URI, body, headers and override a user-agent if necessary
     * </p>
     *
     * @param jerseyRequest representation of an HTTP request in Jersey
     * @return a new {@link org.apache.http.client.methods.HttpUriRequest}
     */
    private HttpUriRequest buildApacheRequest(ClientRequest jerseyRequest) {
        RequestBuilder builder = RequestBuilder
                .create(jerseyRequest.getMethod())
                .setUri(jerseyRequest.getUri())
                .setEntity(getHttpEntity(jerseyRequest));
        for (String headerName : jerseyRequest.getHeaders().keySet()) {
            builder.addHeader(headerName, jerseyRequest.getHeaderString(headerName));
        }

        Optional<RequestConfig> requestConfig = addJerseyRequestConfig(jerseyRequest);
        if (requestConfig.isPresent()) {
            builder.setConfig(requestConfig.get());
        }

        return builder.build();
    }

    private Optional<RequestConfig> addJerseyRequestConfig(ClientRequest clientRequest) {
        final Integer timeout = clientRequest.resolveProperty(ClientProperties.READ_TIMEOUT, Integer.class);
        final Integer connectTimeout = clientRequest.resolveProperty(ClientProperties.CONNECT_TIMEOUT, Integer.class);
        final Boolean followRedirects = clientRequest.resolveProperty(ClientProperties.FOLLOW_REDIRECTS, Boolean.class);

        if (timeout != null || connectTimeout != null || followRedirects != null) {
            RequestConfig.Builder requestConfig = RequestConfig.copy(defaultRequestConfig);

            if (timeout != null) {
                requestConfig.setSocketTimeout(timeout);
            }

            if (connectTimeout != null) {
                requestConfig.setConnectTimeout(connectTimeout);
            }

            if (followRedirects != null) {
                requestConfig.setRedirectsEnabled(followRedirects);
            }

            return Optional.of(requestConfig.build());
        }

        return Optional.absent();
    }

    /**
     * Get an Apache's {@link org.apache.http.HttpEntity}
     * from Jersey's {@link org.glassfish.jersey.client.ClientRequest}
     * <p>
     * Create a custom HTTP entity, because Jersey doesn't provide
     * a request stream or a byte buffer.
     * </p>
     *
     * @param jerseyRequest representation of an HTTP request in Jersey
     * @return a correct {@link org.apache.http.HttpEntity} implementation
     */
    private HttpEntity getHttpEntity(ClientRequest jerseyRequest) {
        if (jerseyRequest.getEntity() == null) {
            return null;
        }

        return chunkedEncodingEnabled ? new JerseyRequestHttpEntity(jerseyRequest) :
                new BufferedJerseyRequestHttpEntity(jerseyRequest);
    }

    /**
     * {@inheritDoc}
     */
    @Override
    public Future<?> apply(final ClientRequest request, final AsyncConnectorCallback callback) {
        // Simulate an asynchronous execution
        return MoreExecutors.newDirectExecutorService().submit(new Runnable() {
            @Override
            public void run() {
                try {
                    callback.response(apply(request));
                } catch (Exception e) {
                    callback.failure(e);
                }
            }
        });
    }

    /**
     * {@inheritDoc}
     */
    @Override
    public String getName() {
        return "Apache-HttpClient/" + APACHE_HTTP_CLIENT_VERSION;
    }

    /**
     * {@inheritDoc}
     */
    @Override
    public void close() {
<<<<<<< HEAD
        // Should not close the client here, because it's managed by the Dropwizard environment
=======
        //Should not close the client here, because it's managed by the Dropwizard environment
>>>>>>> ed52c1a5
    }

    /**
     * A custom {@link org.apache.http.entity.AbstractHttpEntity} that uses
     * a Jersey request as a content source. It's chunked because we don't
     * know the content length beforehand.
     */
    private static class JerseyRequestHttpEntity extends AbstractHttpEntity {

        private ClientRequest clientRequest;

        private JerseyRequestHttpEntity(ClientRequest clientRequest) {
            this.clientRequest = clientRequest;
            setChunked(true);
        }

        /**
         * {@inheritDoc}
         */
        @Override
        public boolean isRepeatable() {
            return false;
        }

        /**
         * {@inheritDoc}
         */
        @Override
        public long getContentLength() {
            return -1;
        }

        /**
         * {@inheritDoc}
         * <p>
         * This method isn't supported at will throw an {@link java.lang.UnsupportedOperationException}
         * if invoked.
         * </p>
         */
        @Override
        public InputStream getContent() throws IOException, IllegalStateException {
            // Shouldn't be called
            throw new UnsupportedOperationException("Reading from the entity is not supported");
        }

        /**
         * {@inheritDoc}
         */
        @Override
        public void writeTo(final OutputStream outputStream) throws IOException {
            clientRequest.setStreamProvider(new OutboundMessageContext.StreamProvider() {
                @Override
                public OutputStream getOutputStream(int contentLength) throws IOException {
                    return outputStream;
                }
            });
            clientRequest.writeEntity();
        }

        /**
         * {@inheritDoc}
         */
        @Override
        public boolean isStreaming() {
            return false;
        }

    }

    /**
     * A custom {@link org.apache.http.entity.AbstractHttpEntity} that uses
     * a Jersey request as a content source.
     * <p>
     * In contrast to {@link io.dropwizard.client.DropwizardApacheConnector.JerseyRequestHttpEntity}
     * its contents are buffered on initialization.
     * </p>
     */
    private static class BufferedJerseyRequestHttpEntity extends AbstractHttpEntity {

        private static final int BUFFER_INITIAL_SIZE = 512;
        private byte[] buffer;

        private BufferedJerseyRequestHttpEntity(ClientRequest clientRequest) {
            final ByteArrayOutputStream stream = new ByteArrayOutputStream(BUFFER_INITIAL_SIZE);
            clientRequest.setStreamProvider(new OutboundMessageContext.StreamProvider() {
                @Override
                public OutputStream getOutputStream(int contentLength) throws IOException {
                    return stream;
                }
            });
            try {
                clientRequest.writeEntity();
            } catch (IOException e) {
                throw new ProcessingException(LocalizationMessages.ERROR_BUFFERING_ENTITY(), e);
            }
            buffer = stream.toByteArray();
            setChunked(false);
        }

        /**
         * {@inheritDoc}
         */
        @Override
        public boolean isRepeatable() {
            return true;
        }

        /**
         * {@inheritDoc}
         */
        @Override
        public long getContentLength() {
            return buffer.length;
        }

        /**
         * {@inheritDoc}
         * <p>
         * This method isn't supported at will throw an {@link java.lang.UnsupportedOperationException}
         * if invoked.
         * </p>
         */
        @Override
        public InputStream getContent() throws IOException, IllegalStateException {
            // Shouldn't be called
            throw new UnsupportedOperationException("Reading from the entity is not supported");
        }

        /**
         * {@inheritDoc}
         */
        @Override
        public void writeTo(OutputStream outstream) throws IOException {
            outstream.write(buffer);
            outstream.flush();
        }

        /**
         * {@inheritDoc}
         */
        @Override
        public boolean isStreaming() {
            return false;
        }
    }
}
<|MERGE_RESOLUTION|>--- conflicted
+++ resolved
@@ -127,6 +127,10 @@
                 .setUri(jerseyRequest.getUri())
                 .setEntity(getHttpEntity(jerseyRequest));
         for (String headerName : jerseyRequest.getHeaders().keySet()) {
+            // Ignore user-agent because it's already configured in the Apache HTTP client
+            if (headerName.equalsIgnoreCase(HttpHeaders.USER_AGENT)) {
+                continue;
+            }
             builder.addHeader(headerName, jerseyRequest.getHeaderString(headerName));
         }
 
@@ -215,11 +219,7 @@
      */
     @Override
     public void close() {
-<<<<<<< HEAD
-        // Should not close the client here, because it's managed by the Dropwizard environment
-=======
         //Should not close the client here, because it's managed by the Dropwizard environment
->>>>>>> ed52c1a5
     }
 
     /**
