<?xml version="1.0" encoding="UTF-8"?>
<project xmlns="http://maven.apache.org/POM/4.0.0" xmlns:xsi="http://www.w3.org/2001/XMLSchema-instance" xsi:schemaLocation="http://maven.apache.org/POM/4.0.0 http://maven.apache.org/xsd/maven-4.0.0.xsd">
    <modelVersion>4.0.0</modelVersion>
    <prerequisites>
        <maven>3.0.0</maven>
    </prerequisites>

    <groupId>com.yammer.dropwizard</groupId>
    <artifactId>dropwizard-parent</artifactId>
<<<<<<< HEAD
    <version>0.5.1_BaseResource</version>
=======
    <version>0.5.2-SNAPSHOT</version>
>>>>>>> 843faa4c
    <packaging>pom</packaging>
    <name>Dropwizard Project</name>
    <url>http://dropwizard.codahale.com/</url>
    <description>
        Dropwizard is a Java framework for developing ops-friendly, high-performance, RESTful web
        services.
    </description>

    <modules>
        <module>dropwizard-core</module>
        <module>dropwizard-client</module>
        <module>dropwizard-db</module>
        <module>dropwizard-auth</module>
        <module>dropwizard-example</module>
        <module>dropwizard-views</module>
        <module>dropwizard-testing</module>
        <module>dropwizard-scala_2.9.1</module>
    </modules>

    <properties>
        <project.build.sourceEncoding>UTF-8</project.build.sourceEncoding>
        <project.reporting.outputEncoding>UTF-8</project.reporting.outputEncoding>
        <metrics.version>2.1.3</metrics.version>
        <jersey.version>1.13</jersey.version>
    </properties>

    <developers>
        <developer>
            <name>Coda Hale</name>
            <email>coda.hale@gmail.com</email>
            <timezone>-8</timezone>
        </developer>
    </developers>

    <licenses>
        <license>
            <name>Apache License 2.0</name>
            <url>http://www.apache.org/licenses/LICENSE-2.0.html</url>
            <distribution>repo</distribution>
        </license>
    </licenses>

    <scm>
        <connection>scm:git:git://github.com/codahale/dropwizard.git</connection>
        <developerConnection>scm:git:git@github.com:codahale/dropwizard.git</developerConnection>
        <url>http://github.com/codahale/dropwizard/</url>
      <tag>HEAD</tag>
  </scm>

    <issueManagement>
        <system>github</system>
        <url>http://github.com/codahale/dropwizard/issues#issue/</url>
    </issueManagement>

    <repositories>
        <repository>
            <id>sonatype-nexus-snapshots</id>
            <name>Sonatype Nexus Snapshots</name>
            <url>http://oss.sonatype.org/content/repositories/snapshots</url>
            <releases>
                <enabled>false</enabled>
            </releases>
            <snapshots>
                <enabled>true</enabled>
            </snapshots>
        </repository>
    </repositories>

    <distributionManagement>
        <snapshotRepository>
            <id>sonatype-nexus-snapshots</id>
            <name>Sonatype Nexus Snapshots</name>
            <url>http://oss.sonatype.org/content/repositories/snapshots</url>
        </snapshotRepository>
        <repository>
            <id>sonatype-nexus-staging</id>
            <name>Nexus Release Repository</name>
            <url>http://oss.sonatype.org/service/local/staging/deploy/maven2/</url>
        </repository>
        <site>
            <id>repo.codahale.com</id>
            <url>scp://codahale.com/home/codahale/dropwizard.codahale.com/maven/</url>
        </site>
    </distributionManagement>

    <profiles>
        <profile>
            <id>release-sign-artifacts</id>
            <activation>
                <property>
                    <name>performRelease</name>
                    <value>true</value>
                </property>
            </activation>
            <build>
                <plugins>
                    <plugin>
                        <groupId>org.apache.maven.plugins</groupId>
                        <artifactId>maven-gpg-plugin</artifactId>
                        <version>1.4</version>
                        <executions>
                            <execution>
                                <id>sign-artifacts</id>
                                <phase>verify</phase>
                                <goals>
                                    <goal>sign</goal>
                                </goals>
                            </execution>
                        </executions>
                    </plugin>
                </plugins>
            </build>
        </profile>
    </profiles>

    <dependencies>
        <dependency>
            <groupId>junit</groupId>
            <artifactId>junit</artifactId>
            <version>4.10</version>
            <scope>test</scope>
            <exclusions>
                <exclusion>
                    <groupId>org.hamcrest</groupId>
                    <artifactId>hamcrest-core</artifactId>
                </exclusion>
            </exclusions>
        </dependency>
        <dependency>
            <groupId>org.mockito</groupId>
            <artifactId>mockito-all</artifactId>
            <version>1.9.5-rc1</version>
            <scope>test</scope>
        </dependency>
        <dependency>
            <groupId>org.hamcrest</groupId>
            <artifactId>hamcrest-all</artifactId>
            <version>1.1</version>
            <scope>test</scope>
        </dependency>
        <dependency>
            <groupId>org.easytesting</groupId>
            <artifactId>fest-assert-core</artifactId>
            <version>2.0M7</version>
            <scope>test</scope>
        </dependency>
    </dependencies>

    <build>
        <plugins>
            <plugin>
                <groupId>org.apache.maven.plugins</groupId>
                <artifactId>maven-compiler-plugin</artifactId>
                <version>2.5</version>
                <configuration>
                    <source>1.6</source>
                    <target>1.6</target>
                    <encoding>UTF-8</encoding>
                </configuration>
            </plugin>
            <plugin>
                <groupId>org.apache.maven.plugins</groupId>
                <artifactId>maven-source-plugin</artifactId>
                <version>2.1.2</version>
                <executions>
                    <execution>
                        <id>attach-sources</id>
                        <goals>
                            <goal>jar</goal>
                        </goals>
                    </execution>
                </executions>
            </plugin>
            <plugin>
                <groupId>org.apache.maven.plugins</groupId>
                <artifactId>maven-javadoc-plugin</artifactId>
                <version>2.8.1</version>
                <executions>
                    <execution>
                        <id>attach-javadocs</id>
                        <goals>
                            <goal>jar</goal>
                        </goals>
                    </execution>
                </executions>
            </plugin>
            <plugin>
                <groupId>org.apache.maven.plugins</groupId>
                <artifactId>maven-release-plugin</artifactId>
                <version>2.3.1</version>
                <configuration>
                    <autoVersionSubmodules>true</autoVersionSubmodules>
                    <mavenExecutorId>forked-path</mavenExecutorId>
                    <tagNameFormat>v@{project.version}</tagNameFormat>
                    <preparationGoals>clean test</preparationGoals>
                </configuration>
            </plugin>
            <plugin>
                <groupId>org.codehaus.mojo</groupId>
                <artifactId>findbugs-maven-plugin</artifactId>
                <version>2.4.0</version>
                <configuration>
                    <effort>Max</effort>
                    <threshold>Default</threshold>
                    <xmlOutput>true</xmlOutput>
                    <excludeFilterFile>${basedir}/../findbugs-exclude.xml</excludeFilterFile>
                </configuration>
                <executions>
                    <execution>
                        <goals>
                            <goal>check</goal>
                        </goals>
                    </execution>
                </executions>
            </plugin>
            <!--  use mvn versions:display-dependency-updates versions:display-plugin-updates -->
            <plugin>
                <groupId>org.codehaus.mojo</groupId>
                <artifactId>versions-maven-plugin</artifactId>
                <version>1.3.1</version>
            </plugin>
            <plugin>
                <groupId>org.apache.maven.plugins</groupId>
                <artifactId>maven-site-plugin</artifactId>
                <version>3.1</version>
                <configuration>
                    <reportPlugins>
                        <plugin>
                            <groupId>org.apache.maven.plugins</groupId>
                            <artifactId>maven-project-info-reports-plugin</artifactId>
                            <version>2.4</version>
                            <configuration>
                                <dependencyLocationsEnabled>false</dependencyLocationsEnabled>
                                <dependencyDetailsEnabled>false</dependencyDetailsEnabled>
                            </configuration>
                        </plugin>
                        <plugin>
                            <groupId>org.apache.maven.plugins</groupId>
                            <artifactId>maven-javadoc-plugin</artifactId>
                            <version>2.8.1</version>
                        </plugin>
                        <plugin>
                            <groupId>org.codehaus.mojo</groupId>
                            <artifactId>findbugs-maven-plugin</artifactId>
                            <version>2.4.0</version>
                        </plugin>
                        <plugin>
                            <groupId>org.apache.maven.plugins</groupId>
                            <artifactId>maven-checkstyle-plugin</artifactId>
                            <version>2.9.1</version>
                            <configuration>
                                <configLocation>http://codahale.com/checkstyle.xml</configLocation>
                                <encoding>UTF-8</encoding>
                            </configuration>
                        </plugin>
                    </reportPlugins>
                </configuration>
            </plugin>
        </plugins>
        <extensions>
            <extension>
                <groupId>org.apache.maven.wagon</groupId>
                <artifactId>wagon-ssh</artifactId>
                <version>2.2</version>
            </extension>
        </extensions>
    </build>
</project><|MERGE_RESOLUTION|>--- conflicted
+++ resolved
@@ -7,11 +7,7 @@
 
     <groupId>com.yammer.dropwizard</groupId>
     <artifactId>dropwizard-parent</artifactId>
-<<<<<<< HEAD
-    <version>0.5.1_BaseResource</version>
-=======
     <version>0.5.2-SNAPSHOT</version>
->>>>>>> 843faa4c
     <packaging>pom</packaging>
     <name>Dropwizard Project</name>
     <url>http://dropwizard.codahale.com/</url>
